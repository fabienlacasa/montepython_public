--- conflicted
+++ resolved
@@ -589,11 +589,8 @@
                                info.x_range[info.native_index][1],
                                0, 1.05])
 
-<<<<<<< HEAD
-=======
                     smoothed_interp_hist = scipy.ndimage.filters.gaussian_filter(info.interp_hist,sigma)
                     smoothed_interp_hist = smoothed_interp_hist/smoothed_interp_hist.max()
->>>>>>> f607401e
 
                     ax1d.plot(
                         info.interp_grid,
@@ -879,13 +876,8 @@
     bounds = np.zeros((len(levels), 2))
     j = 0
     delta = bincenters[1]-bincenters[0]
-<<<<<<< HEAD
-    left_edge = np.max(histogram[0] - 0.5*(histogram[1]-histogram[0]), 0)
-    right_edge = np.max(histogram[-1] + 0.5*(histogram[-1]-histogram[-2]), 0)
-=======
     left_edge = max(histogram[0] - 0.5*(histogram[1]-histogram[0]), 0.)
     right_edge = max(histogram[-1] + 0.5*(histogram[-1]-histogram[-2]), 0.)
->>>>>>> f607401e
     failed = False
     for level in levels:
         norm = float(
